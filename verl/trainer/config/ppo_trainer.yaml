--- conflicted
+++ resolved
@@ -817,7 +817,6 @@
     # Max concurrent requests allowed to sandbox
     max_concurrent: 64
 
-<<<<<<< HEAD
 grm:
   enable: false
 
@@ -1004,10 +1003,8 @@
 
     # Multi-turn interaction config for tools or chat.
     multi_turn:
-=======
     # Max memory limit for each sandbox process in MB
     memory_limit_mb: 1024
->>>>>>> dc805c78
 
   # profiler configs
   profiler:
