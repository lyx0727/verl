--- conflicted
+++ resolved
@@ -802,7 +802,6 @@
     # Max concurrent requests allowed to sandbox
     max_concurrent: 64
 
-<<<<<<< HEAD
 grm:
   enable: false
 
@@ -989,7 +988,7 @@
 
     # Multi-turn interaction config for tools or chat.
     multi_turn:
-=======
+
   # profiler configs
   profiler:
 
@@ -1001,7 +1000,6 @@
 
     # The ranks that will be profiled. null or [0,1,...]
     ranks: null
->>>>>>> 76f63cff
 
 # custom reward function definition
 custom_reward_function:
