# Copyright 2024 Bytedance Ltd. and/or its affiliates
# Copyright 2023-2024 SGLang Team
# Copyright 2025 ModelBest Inc. and/or its affiliates
#
# Licensed under the Apache License, Version 2.0 (the "License");
# you may not use this file except in compliance with the License.
# You may obtain a copy of the License at
#
#     http://www.apache.org/licenses/LICENSE-2.0
#
# Unless required by applicable law or agreed to in writing, software
# distributed under the License is distributed on an "AS IS" BASIS,
# WITHOUT WARRANTIES OR CONDITIONS OF ANY KIND, either express or implied.
# See the License for the specific language governing permissions and
# limitations under the License.
"""
FSDP PPO Trainer with Ray-based single controller.
This trainer supports model-agonistic model initialization with huggingface
"""

import json
import os
import uuid
from collections import defaultdict
from copy import deepcopy
from dataclasses import dataclass, field
from enum import Enum
from pprint import pprint
from typing import Optional, Type

import numpy as np
import ray
import torch
from omegaconf import OmegaConf, open_dict
from torch.utils.data import Dataset, Sampler
from torchdata.stateful_dataloader import StatefulDataLoader
from tqdm import tqdm

from verl import DataProto
from verl.protocol import pad_dataproto_to_divisor, unpad_dataproto
from verl.single_controller.base import Worker
from verl.single_controller.ray import RayClassWithInitArgs, RayResourcePool, RayWorkerGroup
from verl.single_controller.ray.base import create_colocated_worker_cls
from verl.trainer.ppo import core_algos
from verl.trainer.ppo.core_algos import AdvantageEstimator, agg_loss
from verl.trainer.ppo.metric_utils import (
    compute_data_metrics,
    compute_throughout_metrics,
    compute_timing_metrics,
    process_validation_metrics,
)
from verl.trainer.ppo.reward import compute_reward, compute_reward_async
from verl.utils.checkpoint.checkpoint_manager import find_latest_ckpt_path, should_save_ckpt_esi
from verl.utils.debug import marked_timer
from verl.utils.metric import (
    reduce_metrics,
)
from verl.utils.seqlen_balancing import get_seqlen_balanced_partitions, log_seqlen_unbalance
from verl.utils.torch_functional import masked_mean
from verl.utils.tracking import ValidationGenerationsLogger

WorkerType = Type[Worker]


class Role(Enum):
    """
    To create more roles dynamically, you can subclass Role and add new members
    """

    Actor = 0
    Rollout = 1
    ActorRollout = 2
    Critic = 3
    RefPolicy = 4
    RewardModel = 5
    ActorRolloutRef = 6
    GenerativeRewardModel = 7


@dataclass
class ResourcePoolManager:
    """
    Define a resource pool specification. Resource pool will be initialized first.
    """

    resource_pool_spec: dict[str, list[int]]
    mapping: dict[Role, str]
    resource_pool_dict: dict[str, RayResourcePool] = field(default_factory=dict)

    def create_resource_pool(self):
        for resource_pool_name, process_on_nodes in self.resource_pool_spec.items():
            # max_colocate_count means the number of WorkerGroups (i.e. processes) in each RayResourcePool
            # For FSDP backend, we recommend using max_colocate_count=1 that merge all WorkerGroups into one.
            # For Megatron backend, we recommend using max_colocate_count>1
            # that can utilize different WorkerGroup for differnt models
            resource_pool = RayResourcePool(process_on_nodes=process_on_nodes, use_gpu=True, max_colocate_count=1, name_prefix=resource_pool_name)
            self.resource_pool_dict[resource_pool_name] = resource_pool

        self._check_resource_available()

    def get_resource_pool(self, role: Role) -> RayResourcePool:
        """Get the resource pool of the worker_cls"""
        return self.resource_pool_dict[self.mapping[role]]

    def get_n_gpus(self) -> int:
        """Get the number of gpus in this cluster."""
        return sum([n_gpus for process_on_nodes in self.resource_pool_spec.values() for n_gpus in process_on_nodes])

    def _check_resource_available(self):
        """Check if the resource pool can be satisfied in this ray cluster."""
        node_available_resources = ray.state.available_resources_per_node()
        node_available_gpus = {node: node_info.get("GPU", 0) if "GPU" in node_info else node_info.get("NPU", 0) for node, node_info in node_available_resources.items()}

        # check total required gpus can be satisfied
        total_available_gpus = sum(node_available_gpus.values())
        total_required_gpus = sum([n_gpus for process_on_nodes in self.resource_pool_spec.values() for n_gpus in process_on_nodes])
        if total_available_gpus < total_required_gpus:
            raise ValueError(f"Total available GPUs {total_available_gpus} is less than total desired GPUs {total_required_gpus}")

        # check each resource pool can be satisfied, O(#resource_pools * #nodes)
        for resource_pool_name, process_on_nodes in self.resource_pool_spec.items():
            num_gpus, num_nodes = process_on_nodes[0], len(process_on_nodes)
            for node, available_gpus in node_available_gpus.items():
                if available_gpus >= num_gpus:
                    node_available_gpus[node] -= num_gpus
                    num_nodes -= 1
                    if num_nodes == 0:
                        break
            if num_nodes > 0:
                raise ValueError(f"Resource pool {resource_pool_name}: {num_gpus}*{num_nodes}" + "cannot be satisfied in this ray cluster")


def apply_kl_penalty(data: DataProto, kl_ctrl: core_algos.AdaptiveKLController, kl_penalty="kl", multi_turn=False):
    """Apply KL penalty to the token-level rewards.

    This function computes the KL divergence between the reference policy and current policy,
    then applies a penalty to the token-level rewards based on this divergence.

    Args:
        data (DataProto): The data containing batched model outputs and inputs.
        kl_ctrl (core_algos.AdaptiveKLController): Controller for adaptive KL penalty.
        kl_penalty (str, optional): Type of KL penalty to apply. Defaults to "kl".
        multi_turn (bool, optional): Whether the data is from a multi-turn conversation. Defaults to False.

    Returns:
        tuple: A tuple containing:
            - The updated data with token-level rewards adjusted by KL penalty
            - A dictionary of metrics related to the KL penalty
    """
    responses = data.batch["responses"]
    response_length = responses.size(1)
    token_level_scores = data.batch["token_level_scores"]
    batch_size = data.batch.batch_size[0]

    if multi_turn:
        loss_mask = data.batch["loss_mask"]
        response_mask = loss_mask[:, -response_length:]
    else:
        attention_mask = data.batch["attention_mask"]
        response_mask = attention_mask[:, -response_length:]

    # compute kl between ref_policy and current policy
    # When apply_kl_penalty, algorithm.use_kl_in_reward=True, so the reference model has been enabled.
    kld = core_algos.kl_penalty(data.batch["old_log_probs"], data.batch["ref_log_prob"], kl_penalty=kl_penalty)  # (batch_size, response_length)
    kld = kld * response_mask
    beta = kl_ctrl.value

    token_level_rewards = token_level_scores - beta * kld

    current_kl = masked_mean(kld, mask=response_mask, axis=-1)  # average over sequence
    current_kl = torch.mean(current_kl, dim=0).item()

    # according to https://github.com/huggingface/trl/blob/951ca1841f29114b969b57b26c7d3e80a39f75a0/trl/trainer/ppo_trainer.py#L837
    kl_ctrl.update(current_kl=current_kl, n_steps=batch_size)
    data.batch["token_level_rewards"] = token_level_rewards

    metrics = {"actor/reward_kl_penalty": current_kl, "actor/reward_kl_penalty_coeff": beta}

    return data, metrics


def compute_response_mask(data: DataProto):
    """Compute the attention mask for the response part of the sequence.

    This function extracts the portion of the attention mask that corresponds to the model's response,
    which is used for masking computations that should only apply to response tokens.

    Args:
        data (DataProto): The data containing batched model outputs and inputs.

    Returns:
        torch.Tensor: The attention mask for the response tokens.
    """
    responses = data.batch["responses"]
    response_length = responses.size(1)
    attention_mask = data.batch["attention_mask"]
    return attention_mask[:, -response_length:]


def compute_advantage(data: DataProto, adv_estimator, gamma=1.0, lam=1.0, num_repeat=1, multi_turn=False, norm_adv_by_std_in_grpo=True, config=None):
    """Compute advantage estimates for policy optimization.

    This function computes advantage estimates using various estimators like GAE, GRPO, REINFORCE++, etc.
    The advantage estimates are used to guide policy optimization in RL algorithms.

    Args:
        data (DataProto): The data containing batched model outputs and inputs.
        adv_estimator: The advantage estimator to use (e.g., GAE, GRPO, REINFORCE++).
        gamma (float, optional): Discount factor for future rewards. Defaults to 1.0.
        lam (float, optional): Lambda parameter for GAE. Defaults to 1.0.
        num_repeat (int, optional): Number of times to repeat the computation. Defaults to 1.
        multi_turn (bool, optional): Whether the data is from a multi-turn conversation. Defaults to False.
        norm_adv_by_std_in_grpo (bool, optional): Whether to normalize advantages by standard deviation in GRPO. Defaults to True.
        config (dict, optional): Configuration dictionary for algorithm settings. Defaults to None.

    Returns:
        DataProto: The updated data with computed advantages and returns.
    """
    # Back-compatible with trainers that do not compute response mask in fit
    if "response_mask" not in data.batch.keys():
        data.batch["response_mask"] = compute_response_mask(data)
    # prepare response group
    if adv_estimator == AdvantageEstimator.GAE:
        # Compute advantages and returns using Generalized Advantage Estimation (GAE)
        advantages, returns = core_algos.compute_gae_advantage_return(
            token_level_rewards=data.batch["token_level_rewards"],
            values=data.batch["values"],
            response_mask=data.batch["response_mask"],
            gamma=gamma,
            lam=lam,
        )
        data.batch["advantages"] = advantages
        data.batch["returns"] = returns
        if config.get("use_pf_ppo", False):
            data = core_algos.compute_pf_ppo_reweight_data(
                data,
                config.get("pf_ppo_reweight_method", "pow"),
                config.get("pf_ppo_weight_pow", 2.0),
            )
    elif adv_estimator == AdvantageEstimator.GRPO:
        # Initialize the mask for GRPO calculation
        grpo_calculation_mask = data.batch["response_mask"]
        if multi_turn:
            # If multi-turn, replace the mask with the relevant part of loss_mask
            # Get length from the initial response mask
            response_length = grpo_calculation_mask.size(1)
            # This mask is the one intended for GRPO
            grpo_calculation_mask = data.batch["loss_mask"][:, -response_length:]
        # Call compute_grpo_outcome_advantage with parameters matching its definition
        advantages, returns = core_algos.compute_grpo_outcome_advantage(
            token_level_rewards=data.batch["token_level_rewards"],
            response_mask=grpo_calculation_mask,
            index=data.non_tensor_batch["uid"],
            norm_adv_by_std_in_grpo=norm_adv_by_std_in_grpo,
        )
        data.batch["advantages"] = advantages
        data.batch["returns"] = returns
    else:
        # handle all other adv estimator type other than GAE and GRPO
        adv_estimator_fn = core_algos.get_adv_estimator_fn(adv_estimator)
        adv_kwargs = {
            "token_level_rewards": data.batch["token_level_rewards"],
            "response_mask": data.batch["response_mask"],
            "config": config,
        }
        if "uid" in data.non_tensor_batch:  # optional
            adv_kwargs["index"] = data.non_tensor_batch["uid"]
        if "reward_baselines" in data.batch:  # optional
            adv_kwargs["reward_baselines"] = data.batch["reward_baselines"]

        # calculate advantage estimator
        advantages, returns = adv_estimator_fn(**adv_kwargs)
        data.batch["advantages"] = advantages
        data.batch["returns"] = returns
    return data


class RayPPOTrainer:
    # TODO: support each role have individual ray_worker_group_cls,
    # i.e., support different backend of different role
    def __init__(
        self,
        config,
        tokenizer,
        role_worker_mapping: dict[Role, WorkerType],
        resource_pool_manager: ResourcePoolManager,
        ray_worker_group_cls: RayWorkerGroup = RayWorkerGroup,
        processor=None,
        reward_fn=None,
        val_reward_fn=None,
        train_dataset: Optional[Dataset] = None,
        val_dataset: Optional[Dataset] = None,
        collate_fn=None,
        train_sampler: Optional[Sampler] = None,
        device_name="cuda",
    ):
        """
        Initialize distributed PPO trainer with Ray backend.
        Note that this trainer runs on the driver process on a single CPU/GPU node.

        Args:
            config: Configuration object containing training parameters.
            tokenizer: Tokenizer used for encoding and decoding text.
            role_worker_mapping (dict[Role, WorkerType]): Mapping from roles to worker classes.
            resource_pool_manager (ResourcePoolManager): Manager for Ray resource pools.
            ray_worker_group_cls (RayWorkerGroup, optional): Class for Ray worker groups. Defaults to RayWorkerGroup.
            processor: Optional data processor, used for multimodal data
            reward_fn: Function for computing rewards during training.
            val_reward_fn: Function for computing rewards during validation.
            train_dataset (Optional[Dataset], optional): Training dataset. Defaults to None.
            val_dataset (Optional[Dataset], optional): Validation dataset. Defaults to None.
            collate_fn: Function to collate data samples into batches.
            train_sampler (Optional[Sampler], optional): Sampler for the training dataset. Defaults to None.
            device_name (str, optional): Device name for training (e.g., "cuda", "cpu"). Defaults to "cuda".
        """

        # Store the tokenizer for text processing
        self.tokenizer = tokenizer
        self.processor = processor
        self.config = config
        self.reward_fn = reward_fn
        self.val_reward_fn = val_reward_fn

        self.hybrid_engine = config.actor_rollout_ref.hybrid_engine
        assert self.hybrid_engine, "Currently, only support hybrid engine"

        if self.hybrid_engine:
            assert Role.ActorRollout in role_worker_mapping, f"{role_worker_mapping.keys()=}"

        self.role_worker_mapping = role_worker_mapping
        self.resource_pool_manager = resource_pool_manager
        self.use_reference_policy = Role.RefPolicy in role_worker_mapping
        self.use_rm = Role.RewardModel in role_worker_mapping
        self.use_grm = Role.GenerativeRewardModel in role_worker_mapping
        self.ray_worker_group_cls = ray_worker_group_cls
        self.device_name = device_name
        self.validation_generations_logger = ValidationGenerationsLogger()

        # if ref_in_actor is True, the reference policy will be actor without lora applied
        self.ref_in_actor = config.actor_rollout_ref.model.get("lora_rank", 0) > 0

        # define in-reward KL control
        # kl loss control currently not suppoorted
        if config.algorithm.use_kl_in_reward:
            self.kl_ctrl_in_reward = core_algos.get_kl_controller(config.algorithm.kl_ctrl)

        if self.config.algorithm.adv_estimator == AdvantageEstimator.GAE:
            self.use_critic = True
        elif self.config.algorithm.adv_estimator in [
            AdvantageEstimator.GRPO,
            AdvantageEstimator.GRPO_PASSK,
            AdvantageEstimator.REINFORCE_PLUS_PLUS,
            AdvantageEstimator.REMAX,
            AdvantageEstimator.RLOO,
            AdvantageEstimator.OPO,
            AdvantageEstimator.REINFORCE_PLUS_PLUS_BASELINE,
        ]:
            self.use_critic = False
        else:
            raise NotImplementedError

        self._validate_config()
        self._create_dataloader(train_dataset, val_dataset, collate_fn, train_sampler)

    def _validate_config(self):
        config = self.config
        # number of GPUs total
        n_gpus = config.trainer.n_gpus_per_node * config.trainer.nnodes
        if config.actor_rollout_ref.actor.strategy == "megatron":
            model_parallel_size = config.actor_rollout_ref.actor.megatron.tensor_model_parallel_size * config.actor_rollout_ref.actor.megatron.pipeline_model_parallel_size
            assert n_gpus % (model_parallel_size * config.actor_rollout_ref.actor.megatron.context_parallel_size) == 0, f"n_gpus ({n_gpus}) must be divisible by model_parallel_size ({model_parallel_size}) times context_parallel_size ({config.actor_rollout_ref.actor.megatron.context_parallel_size})"
            megatron_dp = n_gpus // (model_parallel_size * config.actor_rollout_ref.actor.megatron.context_parallel_size)
            minimal_bsz = megatron_dp * config.actor_rollout_ref.actor.ppo_micro_batch_size_per_gpu
        else:
            minimal_bsz = n_gpus

        # 1. Check total batch size for data correctness
        real_train_batch_size = config.data.train_batch_size * config.actor_rollout_ref.rollout.n
        assert real_train_batch_size % minimal_bsz == 0, f"real_train_batch_size ({real_train_batch_size}) must be divisible by minimal possible batch size ({minimal_bsz})"

        # A helper function to check "micro_batch_size" vs "micro_batch_size_per_gpu"
        # We throw an error if the user sets both. The new convention is "..._micro_batch_size_per_gpu".
        def check_mutually_exclusive(mbs, mbs_per_gpu, name: str):
            settings = {
                "actor_rollout_ref.actor": "micro_batch_size",
                "critic": "micro_batch_size",
                "reward_model": "micro_batch_size",
                "actor_rollout_ref.ref": "log_prob_micro_batch_size",
                "actor_rollout_ref.rollout": "log_prob_micro_batch_size",
            }

            if name in settings:
                param = settings[name]
                param_per_gpu = f"{param}_per_gpu"

                if mbs is None and mbs_per_gpu is None:
                    raise ValueError(f"[{name}] Please set at least one of '{name}.{param}' or '{name}.{param_per_gpu}'.")

                if mbs is not None and mbs_per_gpu is not None:
                    raise ValueError(f"[{name}] You have set both '{name}.{param}' AND '{name}.{param_per_gpu}'. Please remove '{name}.{param}' because only '*_{param_per_gpu}'" + "is supported (the former is deprecated).")

        if not config.actor_rollout_ref.actor.use_dynamic_bsz:
            # actor: ppo_micro_batch_size vs. ppo_micro_batch_size_per_gpu
            check_mutually_exclusive(
                config.actor_rollout_ref.actor.ppo_micro_batch_size,
                config.actor_rollout_ref.actor.ppo_micro_batch_size_per_gpu,
                "actor_rollout_ref.actor",
            )

            if self.use_reference_policy:
                # reference: log_prob_micro_batch_size vs. log_prob_micro_batch_size_per_gpu
                check_mutually_exclusive(
                    config.actor_rollout_ref.ref.log_prob_micro_batch_size,
                    config.actor_rollout_ref.ref.log_prob_micro_batch_size_per_gpu,
                    "actor_rollout_ref.ref",
                )

            #  The rollout section also has log_prob_micro_batch_size vs. log_prob_micro_batch_size_per_gpu
            check_mutually_exclusive(
                config.actor_rollout_ref.rollout.log_prob_micro_batch_size,
                config.actor_rollout_ref.rollout.log_prob_micro_batch_size_per_gpu,
                "actor_rollout_ref.rollout",
            )

        if self.use_critic and not config.critic.use_dynamic_bsz:
            # Check for critic micro-batch size conflicts
            check_mutually_exclusive(config.critic.ppo_micro_batch_size, config.critic.ppo_micro_batch_size_per_gpu, "critic")

        # Check for reward model micro-batch size conflicts
        if config.reward_model.enable and not config.reward_model.use_dynamic_bsz:
            check_mutually_exclusive(config.reward_model.micro_batch_size, config.reward_model.micro_batch_size_per_gpu, "reward_model")

        # Actor
        # check if train_batch_size is larger than ppo_mini_batch_size
        # if NOT dynamic_bsz, we must ensure:
        #    ppo_mini_batch_size is divisible by ppo_micro_batch_size
        #    ppo_micro_batch_size * sequence_parallel_size >= n_gpus
        if not config.actor_rollout_ref.actor.use_dynamic_bsz:
            assert config.data.train_batch_size >= config.actor_rollout_ref.actor.ppo_mini_batch_size
            sp_size = config.actor_rollout_ref.actor.get("ulysses_sequence_parallel_size", 1)
            if config.actor_rollout_ref.actor.ppo_micro_batch_size is not None:
                assert config.actor_rollout_ref.actor.ppo_mini_batch_size % config.actor_rollout_ref.actor.ppo_micro_batch_size == 0
                assert config.actor_rollout_ref.actor.ppo_micro_batch_size * sp_size >= n_gpus

        assert config.actor_rollout_ref.actor.loss_agg_mode in [
            "token-mean",
            "seq-mean-token-sum",
            "seq-mean-token-mean",
            "seq-mean-token-sum-norm",
        ], f"Invalid loss_agg_mode: {config.actor_rollout_ref.actor.loss_agg_mode}"

        if config.algorithm.use_kl_in_reward and config.actor_rollout_ref.actor.use_kl_loss:
            print("NOTICE: You have both enabled in-reward kl and kl loss.")

        # critic
        if self.use_critic and not config.critic.use_dynamic_bsz:
            assert config.data.train_batch_size >= config.critic.ppo_mini_batch_size
            sp_size = config.critic.get("ulysses_sequence_parallel_size", 1)
            if config.critic.ppo_micro_batch_size is not None:
                assert config.critic.ppo_mini_batch_size % config.critic.ppo_micro_batch_size == 0
                assert config.critic.ppo_micro_batch_size * sp_size >= n_gpus

        # Check if use_remove_padding is enabled when using sequence parallelism for fsdp
        if config.actor_rollout_ref.actor.strategy == "fsdp" and (config.actor_rollout_ref.actor.get("ulysses_sequence_parallel_size", 1) > 1 or config.actor_rollout_ref.ref.get("ulysses_sequence_parallel_size", 1) > 1):
            assert config.actor_rollout_ref.model.use_remove_padding, "When using sequence parallelism for actor/ref policy, you must enable `use_remove_padding`."

        if self.use_critic and config.critic.strategy == "fsdp":
            if config.critic.get("ulysses_sequence_parallel_size", 1) > 1:
                assert config.critic.model.use_remove_padding, "When using sequence parallelism for critic, you must enable `use_remove_padding`."

        if config.data.get("val_batch_size", None) is not None:
            print("WARNING: val_batch_size is deprecated." + " Validation datasets are sent to inference engines as a whole batch," + " which will schedule the memory themselves.")

        # check eval config
        if config.actor_rollout_ref.rollout.val_kwargs.do_sample:
            assert config.actor_rollout_ref.rollout.temperature > 0, "validation gen temperature should be greater than 0 when enabling do_sample"

        # check multi_turn with tool config
        if config.actor_rollout_ref.rollout.multi_turn.enable:
            assert config.actor_rollout_ref.rollout.multi_turn.tool_config_path is not None or config.actor_rollout_ref.rollout.multi_turn.interaction_config_path is not None, "tool_config_path or interaction_config_path must be set when enabling multi_turn with tool, due to no role-playing support"
            assert config.algorithm.adv_estimator in [AdvantageEstimator.GRPO], "only GRPO is tested for multi-turn with tool"

        print("[validate_config] All configuration checks passed successfully!")

    def _create_dataloader(self, train_dataset, val_dataset, collate_fn, train_sampler):
        """
        Creates the train and validation dataloaders.
        """
        # TODO: we have to make sure the batch size is divisible by the dp size
        from verl.trainer.main_ppo import create_rl_dataset, create_rl_sampler

        if train_dataset is None:
            train_dataset = create_rl_dataset(self.config.data.train_files, self.config.data, self.tokenizer, self.processor)
        if val_dataset is None:
            val_dataset = create_rl_dataset(self.config.data.val_files, self.config.data, self.tokenizer, self.processor)
        self.train_dataset, self.val_dataset = train_dataset, val_dataset

        if train_sampler is None:
            train_sampler = create_rl_sampler(self.config.data, self.train_dataset)
        if collate_fn is None:
            from verl.utils.dataset.rl_dataset import collate_fn as default_collate_fn

            collate_fn = default_collate_fn

        self.train_dataloader = StatefulDataLoader(
            dataset=self.train_dataset,
            batch_size=self.config.data.get("gen_batch_size", self.config.data.train_batch_size),
            num_workers=self.config.data.get("dataloader_num_workers", 8),
            drop_last=True,
            collate_fn=collate_fn,
            sampler=train_sampler,
        )

        val_batch_size = self.config.data.val_batch_size  # Prefer config value if set
        if val_batch_size is None:
            val_batch_size = len(self.val_dataset)

        self.val_dataloader = StatefulDataLoader(
            dataset=self.val_dataset,
            batch_size=val_batch_size,
            num_workers=self.config.data.get("dataloader_num_workers", 8),
            shuffle=self.config.data.get("validation_shuffle", True),
            drop_last=False,
            collate_fn=collate_fn,
        )

        assert len(self.train_dataloader) >= 1, "Train dataloader is empty!"
        assert len(self.val_dataloader) >= 1, "Validation dataloader is empty!"

        print(f"Size of train dataloader: {len(self.train_dataloader)}, Size of val dataloader: {len(self.val_dataloader)}")

        total_training_steps = len(self.train_dataloader) * self.config.trainer.total_epochs

        if self.config.trainer.total_training_steps is not None:
            total_training_steps = self.config.trainer.total_training_steps

        self.total_training_steps = total_training_steps
        print(f"Total training steps: {self.total_training_steps}")

        try:
            OmegaConf.set_struct(self.config, True)
            with open_dict(self.config):
                if OmegaConf.select(self.config, "actor_rollout_ref.actor.optim"):
                    self.config.actor_rollout_ref.actor.optim.total_training_steps = total_training_steps
                if OmegaConf.select(self.config, "critic.optim"):
                    self.config.critic.optim.total_training_steps = total_training_steps
        except Exception as e:
            print(f"Warning: Could not set total_training_steps in config. Structure missing? Error: {e}")

    def _dump_generations(self, inputs, outputs, scores, reward_extra_infos_dict, dump_path):
        """Dump rollout/validation samples as JSONL."""
        os.makedirs(dump_path, exist_ok=True)
        filename = os.path.join(dump_path, f"{self.global_steps}.jsonl")

        n = len(inputs)
        base_data = {
            "input": inputs,
            "output": outputs,
            "score": scores,
            "step": [self.global_steps] * n,
        }

        for k, v in reward_extra_infos_dict.items():
            if len(v) == n:
                base_data[k] = v

        lines = []
        for i in range(n):
            entry = {k: v[i] for k, v in base_data.items()}
            lines.append(json.dumps(entry, ensure_ascii=False))

        with open(filename, "w") as f:
            f.write("\n".join(lines) + "\n")

        print(f"Dumped generations to {filename}")

    def _maybe_log_val_generations(self, inputs, outputs, scores):
        """Log a table of validation samples to the configured logger (wandb or swanlab)"""

        generations_to_log = self.config.trainer.log_val_generations

        if generations_to_log == 0:
            return

        import numpy as np

        # Create tuples of (input, output, score) and sort by input text
        samples = list(zip(inputs, outputs, scores))
        samples.sort(key=lambda x: x[0])  # Sort by input text

        # Use fixed random seed for deterministic shuffling
        rng = np.random.RandomState(42)
        rng.shuffle(samples)

        # Take first N samples after shuffling
        samples = samples[:generations_to_log]

        # Log to each configured logger
        self.validation_generations_logger.log(self.config.trainer.logger, samples, self.global_steps)

    def _validate(self):
        data_source_lst = []
        reward_extra_infos_dict: dict[str, list] = defaultdict(list)

        # Lists to collect samples for the table
        sample_inputs = []
        sample_outputs = []
        sample_scores = []

        for test_data in self.val_dataloader:
            test_batch = DataProto.from_single_dict(test_data)

            # repeat test batch
            test_batch = test_batch.repeat(repeat_times=self.config.actor_rollout_ref.rollout.val_kwargs.n, interleave=True)

            # we only do validation on rule-based rm
            if self.config.reward_model.enable and test_batch[0].non_tensor_batch["reward_model"]["style"] == "model":
                return {}

            # Store original inputs
            input_ids = test_batch.batch["input_ids"]
            # TODO: Can we keep special tokens except for padding tokens?
            input_texts = [self.tokenizer.decode(ids, skip_special_tokens=True) for ids in input_ids]
            sample_inputs.extend(input_texts)

            batch_keys_to_pop = ["input_ids", "attention_mask", "position_ids"]
            non_tensor_batch_keys_to_pop = ["raw_prompt_ids"]
            if "multi_modal_data" in test_batch.non_tensor_batch:
                non_tensor_batch_keys_to_pop.append("multi_modal_data")
            if "raw_prompt" in test_batch.non_tensor_batch:
                non_tensor_batch_keys_to_pop.append("raw_prompt")
            if "tools_kwargs" in test_batch.non_tensor_batch:
                non_tensor_batch_keys_to_pop.append("tools_kwargs")
            if "interaction_kwargs" in test_batch.non_tensor_batch:
                non_tensor_batch_keys_to_pop.append("interaction_kwargs")
            test_gen_batch = test_batch.pop(
                batch_keys=batch_keys_to_pop,
                non_tensor_batch_keys=non_tensor_batch_keys_to_pop,
            )

            test_gen_batch.meta_info = {
                "eos_token_id": self.tokenizer.eos_token_id,
                "pad_token_id": self.tokenizer.pad_token_id,
                "recompute_log_prob": False,
                "do_sample": self.config.actor_rollout_ref.rollout.val_kwargs.do_sample,
                "validate": True,
            }
            print(f"test_gen_batch meta info: {test_gen_batch.meta_info}")

            # pad to be divisible by dp_size
            size_divisor = self.actor_rollout_wg.world_size if not self.async_rollout_mode else self.config.actor_rollout_ref.rollout.agent.num_workers
            test_gen_batch_padded, pad_size = pad_dataproto_to_divisor(test_gen_batch, size_divisor)
            if not self.async_rollout_mode:
                test_output_gen_batch_padded = self.actor_rollout_wg.generate_sequences(test_gen_batch_padded)
            else:
                test_output_gen_batch_padded = self.async_rollout_manager.generate_sequences(test_gen_batch_padded)
<<<<<<< HEAD

=======
                self.async_rollout_manager.sleep()
            
            if self.use_grm:
                reward_tensor = self.grm_wg.generate_sequences(test_output_gen_batch_padded)
                test_output_gen_batch_padded = test_output_gen_batch_padded.union(reward_tensor)
                
>>>>>>> 282b376b
            # unpad
            test_output_gen_batch = unpad_dataproto(test_output_gen_batch_padded, pad_size=pad_size)
            print("validation generation end")

            # Store generated outputs
            output_ids = test_output_gen_batch.batch["responses"]
            output_texts = [self.tokenizer.decode(ids, skip_special_tokens=True) for ids in output_ids]
            sample_outputs.extend(output_texts)

            test_batch = test_batch.union(test_output_gen_batch)

            # evaluate using reward_function
            result = self.val_reward_fn(test_batch, return_dict=True)
            reward_tensor = result["reward_tensor"]
            scores = reward_tensor.sum(-1).cpu().tolist()
            sample_scores.extend(scores)

            reward_extra_infos_dict["reward"].extend(scores)
            print(f"len reward_extra_infos_dict['reward']: {len(reward_extra_infos_dict['reward'])}")
            if "reward_extra_info" in result:
                for key, lst in result["reward_extra_info"].items():
                    reward_extra_infos_dict[key].extend(lst)
                    print(f"len reward_extra_infos_dict['{key}']: {len(reward_extra_infos_dict[key])}")

            data_source_lst.append(test_batch.non_tensor_batch.get("data_source", ["unknown"] * reward_tensor.shape[0]))

        self._maybe_log_val_generations(inputs=sample_inputs, outputs=sample_outputs, scores=sample_scores)

        # dump generations
        val_data_dir = self.config.trainer.get("validation_data_dir", None)
        if val_data_dir:
            self._dump_generations(
                inputs=sample_inputs,
                outputs=sample_outputs,
                scores=sample_scores,
                reward_extra_infos_dict=reward_extra_infos_dict,
                dump_path=val_data_dir,
            )

        for key_info, lst in reward_extra_infos_dict.items():
            assert len(lst) == 0 or len(lst) == len(sample_scores), f"{key_info}: {len(lst)=}, {len(sample_scores)=}"

        data_sources = np.concatenate(data_source_lst, axis=0)

        data_src2var2metric2val = process_validation_metrics(data_sources, sample_inputs, reward_extra_infos_dict)
        metric_dict = {}
        for data_source, var2metric2val in data_src2var2metric2val.items():
            core_var = "acc" if "acc" in var2metric2val else "reward"
            for var_name, metric2val in var2metric2val.items():
                n_max = max([int(name.split("@")[-1].split("/")[0]) for name in metric2val.keys()])
                for metric_name, metric_val in metric2val.items():
                    if (var_name == core_var) and any(metric_name.startswith(pfx) for pfx in ["mean", "maj", "best"]) and (f"@{n_max}" in metric_name):
                        metric_sec = "val-core"
                    else:
                        metric_sec = "val-aux"
                    pfx = f"{metric_sec}/{data_source}/{var_name}/{metric_name}"
                    metric_dict[pfx] = metric_val

        return metric_dict

    def init_workers(self):
        """Initialize distributed training workers using Ray backend.

        Creates:
        1. Ray resource pools from configuration
        2. Worker groups for each role (actor, critic, etc.)
        """
        self.resource_pool_manager.create_resource_pool()

        self.resource_pool_to_cls = {pool: {} for pool in self.resource_pool_manager.resource_pool_dict.values()}

        # create actor and rollout
        if self.hybrid_engine:
            resource_pool = self.resource_pool_manager.get_resource_pool(Role.ActorRollout)
            actor_rollout_cls = RayClassWithInitArgs(
                cls=self.role_worker_mapping[Role.ActorRollout],
                config=self.config.actor_rollout_ref,
                role="actor_rollout",
            )
            self.resource_pool_to_cls[resource_pool]["actor_rollout"] = actor_rollout_cls
        else:
            raise NotImplementedError

        # create critic
        if self.use_critic:
            resource_pool = self.resource_pool_manager.get_resource_pool(Role.Critic)
            critic_cls = RayClassWithInitArgs(cls=self.role_worker_mapping[Role.Critic], config=self.config.critic)
            self.resource_pool_to_cls[resource_pool]["critic"] = critic_cls

        # create reference policy if needed
        if self.use_reference_policy:
            resource_pool = self.resource_pool_manager.get_resource_pool(Role.RefPolicy)
            ref_policy_cls = RayClassWithInitArgs(self.role_worker_mapping[Role.RefPolicy], config=self.config.actor_rollout_ref, role="ref")
            self.resource_pool_to_cls[resource_pool]["ref"] = ref_policy_cls

        # create a reward model if reward_fn is None
        if self.use_rm:
            # we create a RM here
            resource_pool = self.resource_pool_manager.get_resource_pool(Role.RewardModel)
            rm_cls = RayClassWithInitArgs(self.role_worker_mapping[Role.RewardModel], config=self.config.reward_model)
            self.resource_pool_to_cls[resource_pool]["rm"] = rm_cls
            
        if self.use_grm:
            resource_pool = self.resource_pool_manager.get_resource_pool(Role.GenerativeRewardModel)
            grm_cls = RayClassWithInitArgs(self.role_worker_mapping[Role.GenerativeRewardModel], config=self.config.grm)
            self.resource_pool_to_cls[resource_pool]["grm"] = grm_cls

        # initialize WorkerGroup
        # NOTE: if you want to use a different resource pool for each role, which can support different parallel size,
        # you should not use `create_colocated_worker_cls`.
        # Instead, directly pass different resource pool to different worker groups.
        # See https://github.com/volcengine/verl/blob/master/examples/ray/tutorial.ipynb for more information.
        all_wg = {}
        wg_kwargs = {}  # Setting up kwargs for RayWorkerGroup
        if OmegaConf.select(self.config.trainer, "ray_wait_register_center_timeout") is not None:
            wg_kwargs["ray_wait_register_center_timeout"] = self.config.trainer.ray_wait_register_center_timeout
        if OmegaConf.select(self.config.trainer, "profile_steps") is not None:
            wg_kwargs["profile_steps"] = OmegaConf.select(self.config.trainer, "profile_steps")
            assert OmegaConf.select(self.config.trainer, "worker_nsight_options") is not None, "worker_nsight_options must be set when profile_steps is set"
            wg_kwargs["worker_nsight_options"] = OmegaConf.to_container(OmegaConf.select(self.config.trainer, "worker_nsight_options"))

        for resource_pool, class_dict in self.resource_pool_to_cls.items():
            worker_dict_cls = create_colocated_worker_cls(class_dict=class_dict)
            wg_dict = self.ray_worker_group_cls(resource_pool=resource_pool, ray_cls_with_init=worker_dict_cls, device_name=self.device_name, **wg_kwargs)
            spawn_wg = wg_dict.spawn(prefix_set=class_dict.keys())
            all_wg.update(spawn_wg)

        if self.use_critic:
            self.critic_wg = all_wg["critic"]
            self.critic_wg.init_model()

        if self.use_reference_policy and not self.ref_in_actor:
            self.ref_policy_wg = all_wg["ref"]
            self.ref_policy_wg.init_model()

        if self.use_rm:
            self.rm_wg = all_wg["rm"]
            self.rm_wg.init_model()
            
        if self.use_grm:
            self.grm_wg = all_wg["grm"]
            self.grm_wg.init_model()

        # we should create rollout at the end so that vllm can have a better estimation of kv cache memory
        self.actor_rollout_wg = all_wg["actor_rollout"]
        self.actor_rollout_wg.init_model()

        # create async rollout manager and request scheduler
        self.async_rollout_mode = False
        if self.config.actor_rollout_ref.rollout.mode == "async":
            from verl.experimental.agent_loop import AgentLoopManager

            self.async_rollout_mode = True
            self.async_rollout_manager = AgentLoopManager(
                config=self.config,
                worker_group=self.actor_rollout_wg,
            )

    def _save_checkpoint(self):
        from verl.utils.fs import local_mkdir_safe

        # path: given_path + `/global_step_{global_steps}` + `/actor`
        local_global_step_folder = os.path.join(self.config.trainer.default_local_dir, f"global_step_{self.global_steps}")

        print(f"local_global_step_folder: {local_global_step_folder}")
        actor_local_path = os.path.join(local_global_step_folder, "actor")

        actor_remote_path = None if self.config.trainer.default_hdfs_dir is None else os.path.join(self.config.trainer.default_hdfs_dir, f"global_step_{self.global_steps}", "actor")

        remove_previous_ckpt_in_save = self.config.trainer.get("remove_previous_ckpt_in_save", False)
        if remove_previous_ckpt_in_save:
            print("Warning: remove_previous_ckpt_in_save is deprecated," + " set max_actor_ckpt_to_keep=1 and max_critic_ckpt_to_keep=1 instead")
        max_actor_ckpt_to_keep = self.config.trainer.get("max_actor_ckpt_to_keep", None) if not remove_previous_ckpt_in_save else 1
        max_critic_ckpt_to_keep = self.config.trainer.get("max_critic_ckpt_to_keep", None) if not remove_previous_ckpt_in_save else 1

        self.actor_rollout_wg.save_checkpoint(actor_local_path, actor_remote_path, self.global_steps, max_ckpt_to_keep=max_actor_ckpt_to_keep)

        if self.use_critic:
            critic_local_path = os.path.join(local_global_step_folder, "critic")
            critic_remote_path = None if self.config.trainer.default_hdfs_dir is None else os.path.join(self.config.trainer.default_hdfs_dir, f"global_step_{self.global_steps}", "critic")
            self.critic_wg.save_checkpoint(critic_local_path, critic_remote_path, self.global_steps, max_ckpt_to_keep=max_critic_ckpt_to_keep)

        # save dataloader
        local_mkdir_safe(local_global_step_folder)
        dataloader_local_path = os.path.join(local_global_step_folder, "data.pt")
        dataloader_state_dict = self.train_dataloader.state_dict()
        torch.save(dataloader_state_dict, dataloader_local_path)

        # latest checkpointed iteration tracker (for atomic usage)
        local_latest_checkpointed_iteration = os.path.join(self.config.trainer.default_local_dir, "latest_checkpointed_iteration.txt")
        with open(local_latest_checkpointed_iteration, "w") as f:
            f.write(str(self.global_steps))

    def _load_checkpoint(self):
        if self.config.trainer.resume_mode == "disable":
            return 0

        # load from hdfs
        if self.config.trainer.default_hdfs_dir is not None:
            raise NotImplementedError("load from hdfs is not implemented yet")
        else:
            checkpoint_folder = self.config.trainer.default_local_dir  # TODO: check path
            if not os.path.isabs(checkpoint_folder):
                working_dir = os.getcwd()
                checkpoint_folder = os.path.join(working_dir, checkpoint_folder)
            global_step_folder = find_latest_ckpt_path(checkpoint_folder)  # None if no latest

        # find global_step_folder
        if self.config.trainer.resume_mode == "auto":
            if global_step_folder is None:
                print("Training from scratch")
                return 0
        else:
            if self.config.trainer.resume_mode == "resume_path":
                assert isinstance(self.config.trainer.resume_from_path, str), "resume ckpt must be str type"
                assert "global_step_" in self.config.trainer.resume_from_path, "resume ckpt must specify the global_steps"
                global_step_folder = self.config.trainer.resume_from_path
                if not os.path.isabs(global_step_folder):
                    working_dir = os.getcwd()
                    global_step_folder = os.path.join(working_dir, global_step_folder)
        print(f"Load from checkpoint folder: {global_step_folder}")
        # set global step
        self.global_steps = int(global_step_folder.split("global_step_")[-1])

        print(f"Setting global step to {self.global_steps}")
        print(f"Resuming from {global_step_folder}")

        actor_path = os.path.join(global_step_folder, "actor")
        critic_path = os.path.join(global_step_folder, "critic")
        # load actor
        self.actor_rollout_wg.load_checkpoint(actor_path, del_local_after_load=self.config.trainer.del_local_ckpt_after_load)
        # load critic
        if self.use_critic:
            self.critic_wg.load_checkpoint(critic_path, del_local_after_load=self.config.trainer.del_local_ckpt_after_load)

        # load dataloader,
        # TODO: from remote not implemented yet
        dataloader_local_path = os.path.join(global_step_folder, "data.pt")
        if os.path.exists(dataloader_local_path):
            dataloader_state_dict = torch.load(dataloader_local_path, weights_only=False)
            self.train_dataloader.load_state_dict(dataloader_state_dict)
        else:
            print(f"Warning: No dataloader state found at {dataloader_local_path}, will start from scratch")

    def _balance_batch(self, batch: DataProto, metrics, logging_prefix="global_seqlen"):
        """Reorder the data on single controller such that each dp rank gets similar total tokens"""
        attention_mask = batch.batch["attention_mask"]
        batch_size = attention_mask.shape[0]
        global_seqlen_lst = batch.batch["attention_mask"].view(batch_size, -1).sum(-1).tolist()  # (train_batch_size,)
        world_size = self.actor_rollout_wg.world_size
        global_partition_lst = get_seqlen_balanced_partitions(global_seqlen_lst, k_partitions=world_size, equal_size=True)
        # reorder based on index. The data will be automatically equally partitioned by dispatch function
        global_idx = torch.tensor([j for partition in global_partition_lst for j in partition])
        batch.reorder(global_idx)
        global_balance_stats = log_seqlen_unbalance(seqlen_list=global_seqlen_lst, partitions=global_partition_lst, prefix=logging_prefix)
        metrics.update(global_balance_stats)

    def fit(self):
        """
        The training loop of PPO.
        The driver process only need to call the compute functions of the worker group through RPC
        to construct the PPO dataflow.
        The light-weight advantage computation is done on the driver process.
        """
        from omegaconf import OmegaConf

        from verl.utils.tracking import Tracking

        logger = Tracking(
            project_name=self.config.trainer.project_name,
            experiment_name=self.config.trainer.experiment_name,
            default_backend=self.config.trainer.logger,
            config=OmegaConf.to_container(self.config, resolve=True),
        )

        self.global_steps = 0

        # load checkpoint before doing anything
        self._load_checkpoint()

        # perform validation before training
        # currently, we only support validation using the reward_function.
        if self.val_reward_fn is not None and self.config.trainer.get("val_before_train", True):
            val_metrics = self._validate()
            assert val_metrics, f"{val_metrics=}"
            pprint(f"Initial validation metrics: {val_metrics}")
            logger.log(data=val_metrics, step=self.global_steps)
            if self.config.trainer.get("val_only", False):
                return

        # add tqdm
        progress_bar = tqdm(total=self.total_training_steps, initial=self.global_steps, desc="Training Progress")

        # we start from step 1
        self.global_steps += 1
        last_val_metrics = None
        self.max_steps_duration = 0

        for epoch in range(self.config.trainer.total_epochs):
            for batch_dict in self.train_dataloader:
                do_profile = self.global_steps in self.config.trainer.profile_steps if self.config.trainer.profile_steps is not None else False
                if do_profile:
                    self.actor_rollout_wg.start_profile()
                    if self.use_reference_policy:
                        self.ref_policy_wg.start_profile()
                    if self.use_critic:
                        self.critic_wg.start_profile()
                    if self.use_rm:
                        self.rm_wg.start_profile()

                metrics = {}
                timing_raw = {}
                batch: DataProto = DataProto.from_single_dict(batch_dict)

                # pop those keys for generation
                batch_keys_to_pop = ["input_ids", "attention_mask", "position_ids"]
                non_tensor_batch_keys_to_pop = ["raw_prompt_ids"]
                if "multi_modal_data" in batch.non_tensor_batch:
                    non_tensor_batch_keys_to_pop.append("multi_modal_data")
                if "raw_prompt" in batch.non_tensor_batch:
                    non_tensor_batch_keys_to_pop.append("raw_prompt")
                if "tools_kwargs" in batch.non_tensor_batch:
                    non_tensor_batch_keys_to_pop.append("tools_kwargs")
                if "interaction_kwargs" in batch.non_tensor_batch:
                    non_tensor_batch_keys_to_pop.append("interaction_kwargs")
                gen_batch = batch.pop(
                    batch_keys=batch_keys_to_pop,
                    non_tensor_batch_keys=non_tensor_batch_keys_to_pop,
                )

                is_last_step = self.global_steps >= self.total_training_steps

                with marked_timer("step", timing_raw):
                    # generate a batch
                    with marked_timer("gen", timing_raw, color="red"):
                        if not self.async_rollout_mode:
                            gen_batch_output = self.actor_rollout_wg.generate_sequences(gen_batch)
                        else:
                            gen_batch_output = self.async_rollout_manager.generate_sequences(gen_batch)
                        timing_raw.update(gen_batch_output.meta_info["timing"])
                        gen_batch_output.meta_info.pop("timing", None)

                    if self.config.algorithm.adv_estimator == AdvantageEstimator.REMAX:
                        with marked_timer("gen_max", timing_raw, color="purple"):
                            gen_baseline_batch = deepcopy(gen_batch)
                            gen_baseline_batch.meta_info["do_sample"] = False
                            gen_baseline_output = self.actor_rollout_wg.generate_sequences(gen_baseline_batch)

                            batch = batch.union(gen_baseline_output)
                            reward_baseline_tensor = self.reward_fn(batch)
                            reward_baseline_tensor = reward_baseline_tensor.sum(dim=-1)

                            batch.pop(batch_keys=list(gen_baseline_output.batch.keys()))

                            batch.batch["reward_baselines"] = reward_baseline_tensor

                            del gen_baseline_batch, gen_baseline_output

                    batch.non_tensor_batch["uid"] = np.array([str(uuid.uuid4()) for _ in range(len(batch.batch))], dtype=object)
                    # repeat to align with repeated responses in rollout
                    batch = batch.repeat(repeat_times=self.config.actor_rollout_ref.rollout.n, interleave=True)
                    batch = batch.union(gen_batch_output)

                    batch.batch["response_mask"] = compute_response_mask(batch)
                    # Balance the number of valid tokens across DP ranks.
                    # NOTE: This usually changes the order of data in the `batch`,
                    # which won't affect the advantage calculation (since it's based on uid),
                    # but might affect the loss calculation (due to the change of mini-batching).
                    # TODO: Decouple the DP balancing and mini-batching.
                    if self.config.trainer.balance_batch:
                        self._balance_batch(batch, metrics=metrics)

                    # compute global_valid tokens
                    batch.meta_info["global_token_num"] = torch.sum(batch.batch["attention_mask"], dim=-1).tolist()

                    with marked_timer("reward", timing_raw, color="yellow"):
                        # compute reward model score
                        if self.use_grm:
                            reward_tensor = self.grm_wg.generate_sequences(batch)
                            batch = batch.union(reward_tensor)
                        elif self.use_rm:
                            reward_tensor = self.rm_wg.compute_rm_score(batch)
                            batch = batch.union(reward_tensor)

                        if self.config.reward_model.launch_reward_fn_async:
                            future_reward = compute_reward_async.remote(batch, self.config, self.tokenizer)
                        else:
                            reward_tensor, reward_extra_infos_dict = compute_reward(batch, self.reward_fn)

                    # recompute old_log_probs
                    with marked_timer("old_log_prob", timing_raw, color="blue"):
                        old_log_prob = self.actor_rollout_wg.compute_log_prob(batch)
                        entropys = old_log_prob.batch["entropys"]
                        response_masks = batch.batch["response_mask"]
                        loss_agg_mode = self.config.actor_rollout_ref.actor.loss_agg_mode
                        entropy_agg = agg_loss(loss_mat=entropys, loss_mask=response_masks, loss_agg_mode=loss_agg_mode)
                        old_log_prob_metrics = {"actor/entropy": entropy_agg.detach().item()}
                        metrics.update(old_log_prob_metrics)
                        old_log_prob.batch.pop("entropys")
                        batch = batch.union(old_log_prob)

                        if "rollout_log_probs" in batch.batch.keys():
                            # TODO: we may want to add diff of probs too.
                            rollout_old_log_probs = batch.batch["rollout_log_probs"]
                            actor_old_log_probs = batch.batch["old_log_probs"]
                            attention_mask = batch.batch["attention_mask"]
                            responses = batch.batch["responses"]
                            response_length = responses.size(1)
                            response_mask = attention_mask[:, -response_length:]

                            rollout_probs = torch.exp(rollout_old_log_probs)
                            actor_probs = torch.exp(actor_old_log_probs)
                            rollout_probs_diff = torch.abs(rollout_probs - actor_probs)
                            rollout_probs_diff = torch.masked_select(rollout_probs_diff, response_mask.bool())
                            rollout_probs_diff_max = torch.max(rollout_probs_diff)
                            rollout_probs_diff_mean = torch.mean(rollout_probs_diff)
                            rollout_probs_diff_std = torch.std(rollout_probs_diff)
                            metrics.update(
                                {
                                    "training/rollout_probs_diff_max": rollout_probs_diff_max.detach().item(),
                                    "training/rollout_probs_diff_mean": rollout_probs_diff_mean.detach().item(),
                                    "training/rollout_probs_diff_std": rollout_probs_diff_std.detach().item(),
                                }
                            )

                    if self.use_reference_policy:
                        # compute reference log_prob
                        with marked_timer("ref", timing_raw, color="olive"):
                            if not self.ref_in_actor:
                                ref_log_prob = self.ref_policy_wg.compute_ref_log_prob(batch)
                            else:
                                ref_log_prob = self.actor_rollout_wg.compute_ref_log_prob(batch)
                            batch = batch.union(ref_log_prob)

                    # compute values
                    if self.use_critic:
                        with marked_timer("values", timing_raw, color="cyan"):
                            values = self.critic_wg.compute_values(batch)
                            batch = batch.union(values)

                    with marked_timer("adv", timing_raw, color="brown"):
                        # we combine with rule-based rm
                        reward_extra_infos_dict: dict[str, list]
                        if self.config.reward_model.launch_reward_fn_async:
                            reward_tensor, reward_extra_infos_dict = ray.get(future_reward)
                        batch.batch["token_level_scores"] = reward_tensor

                        if reward_extra_infos_dict:
                            batch.non_tensor_batch.update({k: np.array(v) for k, v in reward_extra_infos_dict.items()})

                        # compute rewards. apply_kl_penalty if available
                        if self.config.algorithm.use_kl_in_reward:
                            batch, kl_metrics = apply_kl_penalty(batch, kl_ctrl=self.kl_ctrl_in_reward, kl_penalty=self.config.algorithm.kl_penalty)
                            metrics.update(kl_metrics)
                        else:
                            batch.batch["token_level_rewards"] = batch.batch["token_level_scores"]

                        # compute advantages, executed on the driver process

                        norm_adv_by_std_in_grpo = self.config.algorithm.get("norm_adv_by_std_in_grpo", True)  # GRPO adv normalization factor

                        batch = compute_advantage(
                            batch,
                            adv_estimator=self.config.algorithm.adv_estimator,
                            gamma=self.config.algorithm.gamma,
                            lam=self.config.algorithm.lam,
                            num_repeat=self.config.actor_rollout_ref.rollout.n,
                            norm_adv_by_std_in_grpo=norm_adv_by_std_in_grpo,
                            multi_turn=self.config.actor_rollout_ref.rollout.multi_turn.enable,
                            config=self.config.algorithm,
                        )

                    # update critic
                    if self.use_critic:
                        with marked_timer("update_critic", timing_raw, color="pink"):
                            critic_output = self.critic_wg.update_critic(batch)
                        critic_output_metrics = reduce_metrics(critic_output.meta_info["metrics"])
                        metrics.update(critic_output_metrics)

                    # implement critic warmup
                    if self.config.trainer.critic_warmup <= self.global_steps:
                        # update actor
                        with marked_timer("update_actor", timing_raw, color="red"):
                            batch.meta_info["multi_turn"] = self.config.actor_rollout_ref.rollout.multi_turn.enable
                            actor_output = self.actor_rollout_wg.update_actor(batch)
                        actor_output_metrics = reduce_metrics(actor_output.meta_info["metrics"])
                        metrics.update(actor_output_metrics)

                    # Log rollout generations if enabled
                    rollout_data_dir = self.config.trainer.get("rollout_data_dir", None)
                    if rollout_data_dir:
                        with marked_timer("dump_rollout_generations", timing_raw, color="green"):
                            print(batch.batch.keys())
                            inputs = self.tokenizer.batch_decode(batch.batch["prompts"], skip_special_tokens=True)
                            outputs = self.tokenizer.batch_decode(batch.batch["responses"], skip_special_tokens=True)
                            scores = batch.batch["token_level_scores"].sum(-1).cpu().tolist()
                            self._dump_generations(
                                inputs=inputs,
                                outputs=outputs,
                                scores=scores,
                                reward_extra_infos_dict=reward_extra_infos_dict,
                                dump_path=rollout_data_dir,
                            )

                    # validate
                    if self.val_reward_fn is not None and self.config.trainer.test_freq > 0 and (is_last_step or self.global_steps % self.config.trainer.test_freq == 0):
                        with marked_timer("testing", timing_raw, color="green"):
                            val_metrics: dict = self._validate()
                            if is_last_step:
                                last_val_metrics = val_metrics
                        metrics.update(val_metrics)

                    esi_close_to_expiration = should_save_ckpt_esi(max_steps_duration=self.max_steps_duration, redundant_time=self.config.trainer.esi_redundant_time)
                    if self.config.trainer.save_freq > 0 and (is_last_step or self.global_steps % self.config.trainer.save_freq == 0 or esi_close_to_expiration):
                        if esi_close_to_expiration:
                            print("Force saving checkpoint: ESI instance expiration approaching.")
                        with marked_timer("save_checkpoint", timing_raw, color="green"):
                            self._save_checkpoint()

                steps_duration = timing_raw["step"]
                self.max_steps_duration = max(self.max_steps_duration, steps_duration)
                # training metrics
                metrics.update(
                    {
                        "training/global_step": self.global_steps,
                        "training/epoch": epoch,
                    }
                )
                # collect metrics
                metrics.update(compute_data_metrics(batch=batch, use_critic=self.use_critic))
                metrics.update(compute_timing_metrics(batch=batch, timing_raw=timing_raw))
                # TODO: implement actual tflpo and theoretical tflpo
                n_gpus = self.resource_pool_manager.get_n_gpus()
                metrics.update(compute_throughout_metrics(batch=batch, timing_raw=timing_raw, n_gpus=n_gpus))

                # TODO: make a canonical logger that supports various backend
                logger.log(data=metrics, step=self.global_steps)

                progress_bar.update(1)
                self.global_steps += 1

                if do_profile:
                    self.actor_rollout_wg.stop_profile()
                    if self.use_reference_policy:
                        self.ref_policy_wg.stop_profile()
                    if self.use_critic:
                        self.critic_wg.stop_profile()
                    if self.use_rm:
                        self.rm_wg.stop_profile()

                if is_last_step:
                    pprint(f"Final validation metrics: {last_val_metrics}")
                    progress_bar.close()
                    return<|MERGE_RESOLUTION|>--- conflicted
+++ resolved
@@ -654,16 +654,12 @@
                 test_output_gen_batch_padded = self.actor_rollout_wg.generate_sequences(test_gen_batch_padded)
             else:
                 test_output_gen_batch_padded = self.async_rollout_manager.generate_sequences(test_gen_batch_padded)
-<<<<<<< HEAD
-
-=======
                 self.async_rollout_manager.sleep()
             
             if self.use_grm:
                 reward_tensor = self.grm_wg.generate_sequences(test_output_gen_batch_padded)
                 test_output_gen_batch_padded = test_output_gen_batch_padded.union(reward_tensor)
                 
->>>>>>> 282b376b
             # unpad
             test_output_gen_batch = unpad_dataproto(test_output_gen_batch_padded, pad_size=pad_size)
             print("validation generation end")
