--- conflicted
+++ resolved
@@ -315,17 +315,14 @@
                 position_ids = _repeat_interleave(position_ids, self.sampling_params.n)
                 batch_size = batch_size * self.sampling_params.n
                 # NOTE(linjunrong): for multi-turn https://github.com/volcengine/verl/pull/1037
-<<<<<<< HEAD
                 for key, val in non_tensor_batch.items():
                     non_tensor_batch[key] = _repeat_interleave(val, self.sampling_params.n)
-=======
-                if "tools_kwargs" in non_tensor_batch.keys():
-                    non_tensor_batch["tools_kwargs"] = _repeat_interleave(non_tensor_batch["tools_kwargs"], self.sampling_params.n)
-                if "interaction_kwargs" in non_tensor_batch.keys():
-                    non_tensor_batch["interaction_kwargs"] = _repeat_interleave(non_tensor_batch["interaction_kwargs"], self.sampling_params.n)
-                if "raw_prompt" in non_tensor_batch.keys():
-                    non_tensor_batch["raw_prompt"] = _repeat_interleave(non_tensor_batch["raw_prompt"], self.sampling_params.n)
->>>>>>> dc805c78
+                # if "tools_kwargs" in non_tensor_batch.keys():
+                #     non_tensor_batch["tools_kwargs"] = _repeat_interleave(non_tensor_batch["tools_kwargs"], self.sampling_params.n)
+                # if "interaction_kwargs" in non_tensor_batch.keys():
+                #     non_tensor_batch["interaction_kwargs"] = _repeat_interleave(non_tensor_batch["interaction_kwargs"], self.sampling_params.n)
+                # if "raw_prompt" in non_tensor_batch.keys():
+                #     non_tensor_batch["raw_prompt"] = _repeat_interleave(non_tensor_batch["raw_prompt"], self.sampling_params.n)
 
             seq = torch.cat([idx, response], dim=-1)
 
